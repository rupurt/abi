defmodule ABI.Mixfile do
  use Mix.Project

  def project do
<<<<<<< HEAD
    [app: :abi,
     version: "0.1.13",
      elixir: "~> 1.4",
=======
    [
      app: :abi,
      version: "0.1.13",
      elixir: "~> 1.7",
>>>>>>> 46949527
      description: "Ethereum's ABI Interface",
      package: [
        maintainers: ["Geoffrey Hayes", "Mason Fischer"],
        licenses: ["MIT"],
        links: %{"GitHub" => "https://github.com/exthereum/abi"}
      ],
      build_embedded: Mix.env() == :prod,
      start_permanent: Mix.env() == :prod,
      deps: deps()
    ]
  end

  # Run "mix help compile.app" to learn about applications.
  def application do
    [
      extra_applications: [:logger]
    ]
  end

  # Run "mix help deps" to learn about dependencies.
  defp deps do
    [
      {:credo, "~> 1.0.0-rc1", only: [:dev, :test], runtime: false},
      {:ex_doc, "~> 0.19", only: :dev, runtime: false},
      {:dialyxir, "~> 1.0.0-rc.4", only: [:dev, :test], runtime: false},
      {:jason, "~>  1.1"},
      {:keccakf1600, "~> 2.0.0", hex: :keccakf1600_orig}
    ]
  end
end<|MERGE_RESOLUTION|>--- conflicted
+++ resolved
@@ -2,16 +2,10 @@
   use Mix.Project
 
   def project do
-<<<<<<< HEAD
-    [app: :abi,
-     version: "0.1.13",
-      elixir: "~> 1.4",
-=======
     [
       app: :abi,
-      version: "0.1.13",
+      version: "0.1.14",
       elixir: "~> 1.7",
->>>>>>> 46949527
       description: "Ethereum's ABI Interface",
       package: [
         maintainers: ["Geoffrey Hayes", "Mason Fischer"],
